import json
import pandas as pd
import numpy as np
from pathlib import Path

def get_dataset_name(dataset_path: str) -> str:
    name = dataset_path.removeprefix('data/')
    return (
        name.split('-', 4)[-1]
        if name.startswith(('classif-', 'regression-'))
        else name
    )

def load_benchmark(json_path: str) -> pd.DataFrame:
    with open(json_path, 'r') as f:
        raw = json.load(f)

    records = []
    for dataset, info in raw.items():
        direction = info['direction']
        for m in info['models']:
            records.append({
                'dataset': dataset,
                'direction': direction,
                'method':  m['method'],
                'mean':    m.get('single_model_mean'),
                'std':     m.get('single_model_std')
            })
    df = pd.DataFrame.from_records(records)
    df['dataset'] = df['dataset'].str.replace(' ', '_', regex=False) # replace ' ' into '_'
    
    return df

def load_target_single(model: str, report_type: str = 'evaluation') -> pd.DataFrame:
    pattern = f'{model}/**/0-{report_type}/*/report.json'
    json_files = list(Path('exp').glob(pattern))
    if not json_files:
        return pd.DataFrame()
    
    df = pd.json_normalize([
        json.loads(x.read_text()) for x in json_files
    ])
    
    df['dataset'] = df.get('config.data.path', df.get('best.config.data.path')).map(get_dataset_name)
    df['metrics.test.score'] = df['metrics.test.score'].abs()
    df.loc[df['dataset'] == 'house', 'metrics.test.score'] /= 10000 
    
    df_agg = df.groupby('dataset')['metrics.test.score'].agg(['mean', 'std']).reset_index()
    df_agg['method'] = model

    return df_agg


def pivot_target_single(df: pd.DataFrame, direction_map: dict[str,str]) -> pd.DataFrame:
    df['direction'] = df['dataset'].map(direction_map)
    def adjust(row):
        if pd.isna(row['mean']) or pd.isna(row['std']):
            return np.nan
        if row['direction']=='higher_is_better':
            return row['mean'] - row['std']
        else:
            return -(row['mean'] + row['std'])

    df['adj_score'] = df.apply(adjust, axis=1)
    pivot = df.pivot(index='dataset', columns='method', values='adj_score').reset_index()
    dirs = df[['dataset','direction']].drop_duplicates()
    pivot = pivot.merge(dirs, on='dataset', how='left')
    cols = ['dataset','direction'] + [c for c in pivot.columns if c not in ('dataset','direction')]
    return pivot[cols]

def merge_and_rank(
    bench_long: pd.DataFrame,
    tgt_long: pd.DataFrame,
    direction_map: dict[str,str],
    bench_models: list[str] = None,           
) -> pd.DataFrame:
    if tgt_long is not None:
        tgt = tgt_long.copy()
        tgt['direction'] = tgt['dataset'].map(direction_map)

        cols = ['dataset','direction','method','mean','std']
        combined = pd.concat([bench_long[cols], tgt[cols]], ignore_index=True)

        if bench_models is not None:
            tgt_models = tgt['method'].unique().tolist()
            allowed_models = set(bench_models) | set(tgt_models)
            combined = combined[combined['method'].isin(allowed_models)]

        allowed_datasets = tgt['dataset'].unique().tolist()
        combined = combined[combined['dataset'].isin(allowed_datasets)]
    else:
        combined = bench_long
        if bench_models is not None:
            allowed_models = set(bench_models) 
            combined = combined[combined['method'].isin(allowed_models)]
        cols = ['dataset','direction','method','mean','std']
        combined = combined[cols]


    def rank_group(g):
        direction = g['direction'].iat[0]
        ascending = (direction == 'lower_is_better')
        sg = g.sort_values('mean', ascending=ascending).reset_index(drop=True)

        ranks = {}
        ref_mean, ref_std = sg.loc[0, ['mean','std']]
        curr_rank = 1
        ranks[sg.loc[0,'method']] = curr_rank

        for i in range(1, len(sg)):
            mname = sg.loc[i,'method']
            mmean = sg.loc[i,'mean']
            mstd  = sg.loc[i,'std']

            if direction == 'higher_is_better':
                same_tier = (mmean >= ref_mean - ref_std)
            else:
                same_tier = (mmean <= ref_mean + ref_std)

            if same_tier:
                ranks[mname] = curr_rank
            else:
                curr_rank += 1
                ref_mean, ref_std = mmean, mstd
                ranks[mname] = curr_rank

        return pd.Series(ranks)
    rank_long = (
        combined
        .groupby('dataset', sort=False)
        .apply(rank_group)
        .reset_index()
        .rename(columns={'level_1':'method', 0:'rank'})
    )
    high_ds = [ds for ds, dir_val in direction_map.items() if dir_val == 'higher_is_better']
    low_ds  = [ds for ds, dir_val in direction_map.items() if dir_val == 'lower_is_better']

    high_rank = rank_long[rank_long['dataset'].isin(high_ds)].reset_index(drop=True)
    low_rank  = rank_long[rank_long['dataset'].isin(low_ds)].reset_index(drop=True)


    return rank_long, high_rank, low_rank


def pivot_rank(rank_long: pd.DataFrame) -> pd.DataFrame:
    """
    Transform a long-form rank DataFrame (dataset, method, rank)
    into a wide-form matrix with:
      - index = method (rows)
      - columns = dataset
      - values = rank

    Missing ranks will be NaN.
    """
    # pivot
    rank_wide = rank_long.pivot(
        index='method',
        columns='dataset',
        values='rank'
    )
    # optional: sort methods and datasets
    rank_wide = rank_wide.sort_index(axis=0).sort_index(axis=1)
    return rank_wide


def pivot_mean_std(
    bench_long: pd.DataFrame,
    tgt: pd.DataFrame,
    bench_models: list[str] = None,
    use_std: bool = True,
) -> pd.DataFrame:
    """
    format string : mean_std
    """

    cols = ['dataset','method','mean','std']
    combined = pd.concat([bench_long[cols], tgt[cols]], ignore_index=True)

    if bench_models is not None:
        tgt_models = tgt['method'].unique().tolist()
        allowed_models = set(bench_models) | set(tgt_models)
        combined = combined[combined['method'].isin(allowed_models)]

    allowed_datasets = tgt['dataset'].unique().tolist()
    combined = combined[combined['dataset'].isin(allowed_datasets)]

    def fmt(row):
        if not use_std:
            if pd.isna(row['mean']):
                return ""
            else:
                return f"{row['mean']:.4f}"
        else:
            if pd.isna(row['std']):
                if pd.isna(row['mean']):
                    return ""
                else:
                    return f"{row['mean']:.4f}"
            else:
                return f"{row['mean']:.4f}±{row['std']:.4f}"

    combined['mean_std'] = combined.apply(fmt, axis=1)

    pivot = combined.pivot(
        index='method',
        columns='dataset',
        values='mean_std'
    )

    pivot.columns = [c.replace(" ", "_") for c in pivot.columns]

    allowed_datasets = pivot.columns

    return pivot


def print_directions_one_line(direction_map, datasets):
    # "churn: higher_is_better, adult: higher_is_better, …"
    pairs = [f"{ds}: {direction_map.get(ds.replace('_', ' '), 'unknown')[:-10]}" for ds in datasets]
    print(", ".join(pairs))


if __name__ == "__main__":

    target_models = [
        # 'tabrmv2-piecewiselinear',        
        # 'tabrmv2-mini-periodic', # Retrieval + TabM-mini (Mini ensemble)
        # 'tabrmv3-mini-periodic',        
        # 'tabrmoev3-periodic',
        # 'tabrmv4-mini-periodic',        
        # 'tabrmv4-shared-periodic',
        # 'tabrmoev4-periodic',
        # 'tabrmoev4-drop-periodic',
        # 'tabr-pln-periodic',
        # 'reproduced-tabr-periodic',
    ]
    # tgt = load_target_single('rep-tabr-periodic')
    # tgt = load_target_single('tabr-pln-multihead-periodic')
    # tgt = load_target_single('retransformer-periodic')
    
    with open("output/paper_metrics.json", "r") as f:
        raw = json.load(f)

    direction_map = {
        dataset: info["direction"]
        for dataset, info in raw.items()
    }


    bench_models = [
        'MLP', 'Excel-plugins', 'SAINT', 'FT-T',
        'T2G', 'MNCA', 'TabR', 'MLP-piecewiselinear',
        'LightGBM', 'XGBoost', 'CatBoost',
        'MNCA-periodic', 'TabR-periodic',
        'TabM', 'TabMmini-piecewiselinear',
    ]
    # model = 'retransformer-periodic'
    # model = 'tabr-pln-multihead-periodic'
    # model = 'tabr-pln-periodic'
    # model = 'rep-tabr-periodic'
    # model = "tabm-rankp-piecewiselinear"
    # model = "tabpln-mini-piecewiselinear"
    # model = "taba-piecewiselinear"
<<<<<<< HEAD
    model = "taba-piecewiselinear"
    # model = "tabpln-mini-piecewiselinear"
    # model = 'retransformer-aux-periodic'
=======
    # model = "tabrmv4-mini-periodic"
    # model = "tabrmoev4-drop-periodic"
    model = "taba-k128-piecewiselinear"
>>>>>>> 88d1a220

    tgt = load_target_single(model)
    bench = load_benchmark("output/paper_metrics.json")

    print(tgt)
    print(bench)
    ranks, clf_rank, reg_rank = merge_and_rank(bench, tgt, direction_map, bench_models)
    # rank_list = [clf_rank, reg_rank, ranks]
    rank_list = [ranks]
    for rank in rank_list:
        print(rank)
        ranks_pivot = pivot_rank(rank)
        avg_ranked = ranks_pivot.mean(axis=1).sort_values()
        mean_std_table = pivot_mean_std(bench, tgt, bench_models, use_std=False)

        print(ranks_pivot)
        print(mean_std_table)

        print("\nDataset directions:")
        print_directions_one_line(direction_map, mean_std_table.columns)
        print()

        print(avg_ranked)
        print()
        
        mean_std_table.to_csv(f"output/metrics_for_ppt_250711_{model}.csv") 
        avg_ranked.to_csv(f"output/avg_ranks_for_ppt_250711_{model}.csv") 

    # tabm_bench, _, _ = merge_and_rank(bench, None, direction_map, bench_models)
    # ranks_pivot = pivot_rank(tabm_bench)
    # avg_ranked = ranks_pivot.mean(axis=1).sort_values()
    # print(avg_ranked)<|MERGE_RESOLUTION|>--- conflicted
+++ resolved
@@ -261,15 +261,9 @@
     # model = "tabm-rankp-piecewiselinear"
     # model = "tabpln-mini-piecewiselinear"
     # model = "taba-piecewiselinear"
-<<<<<<< HEAD
-    model = "taba-piecewiselinear"
-    # model = "tabpln-mini-piecewiselinear"
-    # model = 'retransformer-aux-periodic'
-=======
     # model = "tabrmv4-mini-periodic"
     # model = "tabrmoev4-drop-periodic"
     model = "taba-k128-piecewiselinear"
->>>>>>> 88d1a220
 
     tgt = load_target_single(model)
     bench = load_benchmark("output/paper_metrics.json")
