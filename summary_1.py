--- conflicted
+++ resolved
@@ -259,12 +259,8 @@
     # model = 'tabr-pln-periodic'
     # model = 'rep-tabr-periodic'
     # model = "tabm-rankp-piecewiselinear"
-<<<<<<< HEAD
-    model = 'retransformer-aux-periodic'
-=======
     # model = "tabpln-mini-piecewiselinear"
     model = "taba-piecewiselinear"
->>>>>>> 1d096ee7
 
     tgt = load_target_single(model)
     bench = load_benchmark("output/paper_metrics.json")
